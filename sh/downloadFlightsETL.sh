--- conflicted
+++ resolved
@@ -12,19 +12,11 @@
     SECOND=`echo ${STARTDATE} | cut -d"-" -f2`
     if (( ${FIRST} < 13 ))
     then
-<<<<<<< HEAD
 	STARTMONTH=${FIRST}
 	STARTYEAR=${SECOND}
     else
 	STARTMONTH=1
 	STARTYEAR=${SECOND}
-=======
-	    STARTMONTH=${FIRST}
-	    STARTYEAR=${SECOND}
-    else
-	    STARTMONTH=1
-	    STARTYEAR=${SECOND}
->>>>>>> 0f25e660
     fi
 fi
 
@@ -37,19 +29,11 @@
     SECOND=`echo ${ENDDATE} | cut -d"-" -f2`
     if (( ${FIRST} < 13 ))
     then
-<<<<<<< HEAD
-	STARTMONTH=${FIRST}
-	STARTYEAR=${SECOND}
-    else
-	STARTMONTH=1
-	STARTYEAR=${SECOND}
-=======
 	    ENDMONTH=${FIRST}
 	    ENDYEAR=${SECOND}
     else
 	    ENDMONTH=12
 	    ENDYEAR=${SECOND}
->>>>>>> 0f25e660
     fi
 fi
 
@@ -107,7 +91,7 @@
 
     echo "Storing..."
     gsutil cp ${YEAR}-${MONTH}.csv gs://${BUCKET}/data/flightsETL/
-    rm -f ${YEAR}-${MONTH}.csv
+    rm -f ${YEAR}-${MONTH}.csv # This is the missing line!
     return 0
 }
 
@@ -116,26 +100,12 @@
     year=${STARTYEAR}
     for (( month=${STARTMONTH}; month <= ${ENDMONTH}; month++ ))
     do
-<<<<<<< HEAD
-	echo "prepareMonthData ${MONTH} ${YEAR}"
-=======
-	    prepareMonthData ${month} ${year}
->>>>>>> 0f25e660
+	prepareMonthData ${month} ${year}
     done
 else
     year=${STARTYEAR}
     for (( month=${STARTMONTH}; month <= 12; month++ ))
     do
-<<<<<<< HEAD
-	echo "prepareMonthData ${MONTH} ${YEAR}"
-    done
-    for (( year=${STARTYEAR}+1; year <= ${ENDYEAR}-1; year++ ))
-    do
-	for (( month=1; month <= 12; month++ ))
-	do
-	    echo "prepareMonthData ${MONTH} ${YEAR}"
-	done
-=======
 	    prepareMonthData ${month} ${year}
     done
     for (( year=${STARTYEAR}+1; year <= ${ENDYEAR}-1; year++ ))
@@ -144,16 +114,11 @@
 	    do
 	        prepareMonthData ${month} ${year}
 	    done
->>>>>>> 0f25e660
     done
     year=${ENDYEAR}
     for (( month=1; month <= ${ENDMONTH}; month++ ))
     do
-<<<<<<< HEAD
-	echo "prepareMonthData ${MONTH} ${YEAR}"
-=======
-	    prepareMonthData ${month} ${year}
->>>>>>> 0f25e660
+	prepareMonthData ${month} ${year}
     done
 fi
 echo "Uploaded the following to gs://${BUCKET}/data/flightsETL"
